<archimate:Meaning
    xmlns:archimate="http://www.archimatetool.com/archimate"
<<<<<<< HEAD
    name="Определение доступности сервиса"
=======
    name="Мониторинг доступности"
>>>>>>> b1002330
    id="id-db6c47939ab4499cbe97b67e5b61cc79"/><|MERGE_RESOLUTION|>--- conflicted
+++ resolved
@@ -1,8 +1,4 @@
 <archimate:Meaning
     xmlns:archimate="http://www.archimatetool.com/archimate"
-<<<<<<< HEAD
-    name="Определение доступности сервиса"
-=======
     name="Мониторинг доступности"
->>>>>>> b1002330
     id="id-db6c47939ab4499cbe97b67e5b61cc79"/>